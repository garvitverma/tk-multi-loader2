# Copyright (c) 2015 Shotgun Software Inc.
#
# CONFIDENTIAL AND PROPRIETARY
#
# This work is provided "AS IS" and subject to the Shotgun Pipeline Toolkit
# Source Code License included in this distribution package. See LICENSE.
# By accessing, using, copying or modifying this work you indicate your
# agreement to the Shotgun Pipeline Toolkit Source Code License. All rights
# not expressly granted therein are reserved by Shotgun Software Inc.

# Metadata defining the behavior and requirements for this app

# expected fields in the configuration file for this app
configuration:

    # UI customization
    menu_name:
        type: str
        default_value: "Load"
        description: Name to appear on the Shotgun menu.

    title_name:
        type: str
        default_value: "Loader"
        description: Name to appear on the title of the UI Dialog.


    # hooks
    actions_hook:
        type: hook
        default_value: "{self}/{engine_name}_actions.py"
        description: Hook which contains all methods for action management.

    filter_publishes_hook:
        type: hook
        default_value: "{self}/filter_publishes.py"
        description: Specify a hook that, if needed, can filter the raw list of publishes returned
                     from Shotgun for the current location.

    download_thumbnails:
        type: bool
        default_value: true
        description: Controls whether thumbnails should be downloaded from Shotgun or not. We
                     strongly recommend that thumbnails are downloaded since this greatly enhances
                     the user experience of the loader, however in some situations this may be
                     difficult due to bandwidth or infrastructural restrictions.

    action_mappings:
        type: dict
        description: Associates published file types with actions. The actions are all defined
                     inside the actions hook.
        default_value: {}
        default_value_tk-3dsmax:
            3dsmax Scene: [import, reference]
        default_value_tk-3dsmaxplus:
            3dsmax Scene: [import, reference]
        default_value_tk-houdini:
            Houdini Scene: [merge]
        default_value_tk-nuke:
            Rendered Image: [read_node]
            Nuke Script: [script_import]
        default_value_tk-maya:
            Maya Scene: [reference, import]
            Rendered Image: [texture_node]
            Photoshop Image: [texture_node]
            UDIM Image: [udim_texture_node]
        default_value_tk-motionbuilder:
            Motion Builder FBX: [import]
        default_value_tk-photoshop:
            Photoshop Image: [add_as_a_layer, open_file]
            Rendered Image: [add_as_a_layer, open_file]
        default_value_tk-mari:
            Alembic Cache: [geometry_import]
<<<<<<< HEAD
        default_value_tk-flame:
            Flame Batch File: [load_setup]
            Flame Quicktime: [load_clip]
            Flame Render: [load_clip]
            Photoshop Image: [load_clip]
            Rendered Image: [load_clip]
            Image: [load_clip]
            Movie: [load_clip]
=======

    entity_mappings:
        type: dict
        description: Associates entity types with actions. The actions are all defined
                     inside the actions hook.
        default_value: {}
>>>>>>> 6115475b

    entities:
        default_value:
            - caption: Project
              type: Hierarchy
              root: "{context.project}"
              publish_filters: []

            - caption: My Tasks
              type: Query
              entity_type: Task
              publish_filters: []
              filters:
              - [task_assignees, is, "{context.user}"]
              - ["project", "is", "{context.project}"]
              hierarchy: [entity, content]

        type: list
        description: "This setting defines the different tabs that will show up on the left hand side.
                      Each tab represents a Shotgun query, grouped by some shotgun fields to form a tree. 
                      This setting is a list of dictionaries. Each dictionary in the list defines one tab.
                      Dictionaries with their *type* key set to 'Hierarchy' should have they following keys:
                      *caption* specifies the name of the tab, *root* specifies the path to the root
                      of the project hierarchy to display.
                      Dictionaries with their *type* key set to 'Query' should have they following keys:
                      *caption* specifies the name of the tab, *entity_type* specifies the shotgun entity
                      type to display. *filters* is a list of standard API Shotgun filters.
                      *hierarchy* is a list of shotgun fields, defining the grouping of the tree.
                      Optionally, you can specify a *publish_filters* key, containing shotgun API filters to
                      apply to the publishes listing as it is being loaded in the main view." 
        allows_empty: False
        values:
            type: dict

    publish_filters:
        type: list
        description: "List of additional shotgun filters to apply to the publish listings.  These
                      will be applied before any other filtering takes place and would allow you to
                      for example hide things with a certain status."
        values:
            type: shotgun_filter
        allows_empty: True
        default_value: []


# this app works in all engines - it does not contain
# any host application specific commands
supported_engines:

# the Shotgun fields that this app needs in order to operate correctly
requires_shotgun_fields:

# More verbose description of this item
display_name: "Loader"
description: "Locate published files and reference them into your scene."

# Required minimum versions for this item to run
requires_shotgun_version:
requires_core_version: "v0.18.45"
requires_engine_version:

# the frameworks required to run this app
frameworks:
    - {"name": "tk-framework-shotgunutils", "version": "v5.x.x", "minimum_version": "v5.2.1"}
    - {"name": "tk-framework-qtwidgets", "version": "v2.x.x"}<|MERGE_RESOLUTION|>--- conflicted
+++ resolved
@@ -71,7 +71,6 @@
             Rendered Image: [add_as_a_layer, open_file]
         default_value_tk-mari:
             Alembic Cache: [geometry_import]
-<<<<<<< HEAD
         default_value_tk-flame:
             Flame Batch File: [load_setup]
             Flame Quicktime: [load_clip]
@@ -80,14 +79,12 @@
             Rendered Image: [load_clip]
             Image: [load_clip]
             Movie: [load_clip]
-=======
 
     entity_mappings:
         type: dict
         description: Associates entity types with actions. The actions are all defined
                      inside the actions hook.
         default_value: {}
->>>>>>> 6115475b
 
     entities:
         default_value:
